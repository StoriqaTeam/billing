--- conflicted
+++ resolved
@@ -125,7 +125,91 @@
     }
 }
 
-<<<<<<< HEAD
+#[derive(Debug, Clone, Fail)]
+#[fail(display = "failed to parse Ture currency")]
+pub struct ParseTureCurrencyError;
+
+#[derive(Debug, Serialize, Deserialize, FromSqlRow, AsExpression, Clone, Copy, Eq, PartialEq, Hash, IntoEnumIterator)]
+#[sql_type = "VarChar"]
+#[serde(rename_all = "lowercase")]
+pub enum TureCurrency {
+    Eth,
+    Stq,
+    Btc,
+}
+
+impl FromStr for TureCurrency {
+    type Err = ParseTureCurrencyError;
+
+    fn from_str(s: &str) -> Result<Self, Self::Err> {
+        match s.to_ascii_lowercase().as_str() {
+            "eth" => Ok(TureCurrency::Eth),
+            "stq" => Ok(TureCurrency::Stq),
+            "btc" => Ok(TureCurrency::Btc),
+            _ => Err(ParseTureCurrencyError),
+        }
+    }
+}
+
+impl Display for TureCurrency {
+    fn fmt(&self, f: &mut fmt::Formatter) -> fmt::Result {
+        match self {
+            TureCurrency::Eth => f.write_str("eth"),
+            TureCurrency::Stq => f.write_str("stq"),
+            TureCurrency::Btc => f.write_str("btc"),
+        }
+    }
+}
+
+impl FromSql<VarChar, Pg> for TureCurrency {
+    fn from_sql(data: Option<&[u8]>) -> deserialize::Result<Self> {
+        match data {
+            Some(b"eth") => Ok(TureCurrency::Eth),
+            Some(b"stq") => Ok(TureCurrency::Stq),
+            Some(b"btc") => Ok(TureCurrency::Btc),
+            Some(v) => Err(format!(
+                "Unrecognized enum variant: {:?}",
+                String::from_utf8(v.to_vec()).unwrap_or_else(|_| "Non - UTF8 value".to_string()),
+            )
+            .to_string()
+            .into()),
+            None => Err("Unexpected null for non-null column".into()),
+        }
+    }
+}
+
+impl ToSql<VarChar, Pg> for TureCurrency {
+    fn to_sql<W: Write>(&self, out: &mut Output<W, Pg>) -> serialize::Result {
+        match self {
+            TureCurrency::Eth => out.write_all(b"eth")?,
+            TureCurrency::Stq => out.write_all(b"stq")?,
+            TureCurrency::Btc => out.write_all(b"btc")?,
+        };
+        Ok(IsNull::No)
+    }
+}
+
+impl From<TureCurrency> for Currency {
+    fn from(ture_currency: TureCurrency) -> Self {
+        match ture_currency {
+            TureCurrency::Eth => Currency::Eth,
+            TureCurrency::Stq => Currency::Stq,
+            TureCurrency::Btc => Currency::Btc,
+        }
+    }
+}
+
+impl TureCurrency {
+    pub fn try_from_currency(currency: Currency) -> Result<Self, ()> {
+        match currency {
+            Currency::Eth => Ok(TureCurrency::Eth),
+            Currency::Stq => Ok(TureCurrency::Stq),
+            Currency::Btc => Ok(TureCurrency::Btc),
+            Currency::Usd | Currency::Eur | Currency::Rub => Err(()),
+        }
+    }
+}
+
 #[cfg(test)]
 mod tests {
     use super::*;
@@ -287,89 +371,5 @@
         assert_eq!(Currency::try_from_stripe_currency(stripe::Currency::YER), Err(()));
         assert_eq!(Currency::try_from_stripe_currency(stripe::Currency::ZAR), Err(()));
         assert_eq!(Currency::try_from_stripe_currency(stripe::Currency::ZMW), Err(()));
-=======
-#[derive(Debug, Clone, Fail)]
-#[fail(display = "failed to parse Ture currency")]
-pub struct ParseTureCurrencyError;
-
-#[derive(Debug, Serialize, Deserialize, FromSqlRow, AsExpression, Clone, Copy, Eq, PartialEq, Hash, IntoEnumIterator)]
-#[sql_type = "VarChar"]
-#[serde(rename_all = "lowercase")]
-pub enum TureCurrency {
-    Eth,
-    Stq,
-    Btc,
-}
-
-impl FromStr for TureCurrency {
-    type Err = ParseTureCurrencyError;
-
-    fn from_str(s: &str) -> Result<Self, Self::Err> {
-        match s.to_ascii_lowercase().as_str() {
-            "eth" => Ok(TureCurrency::Eth),
-            "stq" => Ok(TureCurrency::Stq),
-            "btc" => Ok(TureCurrency::Btc),
-            _ => Err(ParseTureCurrencyError),
-        }
-    }
-}
-
-impl Display for TureCurrency {
-    fn fmt(&self, f: &mut fmt::Formatter) -> fmt::Result {
-        match self {
-            TureCurrency::Eth => f.write_str("eth"),
-            TureCurrency::Stq => f.write_str("stq"),
-            TureCurrency::Btc => f.write_str("btc"),
-        }
-    }
-}
-
-impl FromSql<VarChar, Pg> for TureCurrency {
-    fn from_sql(data: Option<&[u8]>) -> deserialize::Result<Self> {
-        match data {
-            Some(b"eth") => Ok(TureCurrency::Eth),
-            Some(b"stq") => Ok(TureCurrency::Stq),
-            Some(b"btc") => Ok(TureCurrency::Btc),
-            Some(v) => Err(format!(
-                "Unrecognized enum variant: {:?}",
-                String::from_utf8(v.to_vec()).unwrap_or_else(|_| "Non - UTF8 value".to_string()),
-            )
-            .to_string()
-            .into()),
-            None => Err("Unexpected null for non-null column".into()),
-        }
-    }
-}
-
-impl ToSql<VarChar, Pg> for TureCurrency {
-    fn to_sql<W: Write>(&self, out: &mut Output<W, Pg>) -> serialize::Result {
-        match self {
-            TureCurrency::Eth => out.write_all(b"eth")?,
-            TureCurrency::Stq => out.write_all(b"stq")?,
-            TureCurrency::Btc => out.write_all(b"btc")?,
-        };
-        Ok(IsNull::No)
-    }
-}
-
-impl From<TureCurrency> for Currency {
-    fn from(ture_currency: TureCurrency) -> Self {
-        match ture_currency {
-            TureCurrency::Eth => Currency::Eth,
-            TureCurrency::Stq => Currency::Stq,
-            TureCurrency::Btc => Currency::Btc,
-        }
-    }
-}
-
-impl TureCurrency {
-    pub fn try_from_currency(currency: Currency) -> Result<Self, ()> {
-        match currency {
-            Currency::Eth => Ok(TureCurrency::Eth),
-            Currency::Stq => Ok(TureCurrency::Stq),
-            Currency::Btc => Ok(TureCurrency::Btc),
-            Currency::Usd | Currency::Eur | Currency::Rub => Err(()),
-        }
->>>>>>> 53e7e137
     }
 }