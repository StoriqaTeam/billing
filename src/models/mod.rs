//! Models contains all structures that are used in different
//! modules of the app

pub mod account;
pub mod amount;
pub mod authorization;
pub mod charge_id;
pub mod currency;
<<<<<<< HEAD
pub mod customer_id;
=======
pub mod event;
pub mod event_store;
>>>>>>> 54f15cbd
pub mod invoice;
pub mod invoice_v2;
pub mod merchant;
pub mod order;
pub mod order_exchange_rate;
pub mod order_info;
pub mod order_v2;
pub mod payout_id;
pub mod role;
pub mod transaction_id;
pub mod user;

pub use self::account::*;
pub use self::amount::*;
pub use self::authorization::*;
pub use self::charge_id::*;
pub use self::currency::*;
<<<<<<< HEAD
pub use self::customer_id::*;
=======
pub use self::event::*;
pub use self::event_store::*;
>>>>>>> 54f15cbd
pub use self::invoice::*;
pub use self::merchant::*;
pub use self::order::*;
pub use self::order_exchange_rate::*;
pub use self::order_info::*;
pub use self::payout_id::*;
pub use self::role::*;
pub use self::transaction_id::*;
pub use self::user::*;<|MERGE_RESOLUTION|>--- conflicted
+++ resolved
@@ -6,12 +6,9 @@
 pub mod authorization;
 pub mod charge_id;
 pub mod currency;
-<<<<<<< HEAD
 pub mod customer_id;
-=======
 pub mod event;
 pub mod event_store;
->>>>>>> 54f15cbd
 pub mod invoice;
 pub mod invoice_v2;
 pub mod merchant;
@@ -29,12 +26,9 @@
 pub use self::authorization::*;
 pub use self::charge_id::*;
 pub use self::currency::*;
-<<<<<<< HEAD
 pub use self::customer_id::*;
-=======
 pub use self::event::*;
 pub use self::event_store::*;
->>>>>>> 54f15cbd
 pub use self::invoice::*;
 pub use self::merchant::*;
 pub use self::order::*;
