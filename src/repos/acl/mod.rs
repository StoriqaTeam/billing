//! Repos is a module responsible for interacting with access control lists

#[macro_use]
pub mod macros;
pub mod legacy_acl;
pub mod roles_cache;

pub use self::roles_cache::RolesCacheImpl;

use std::collections::HashMap;
use std::rc::Rc;

use errors::Error;
use failure::Error as FailureError;
use failure::Fail;

use stq_types::{BillingRole, UserId};

use super::legacy_acl::{Acl, CheckScope};

use models::authorization::*;

pub fn check<T>(
    acl: &Acl<Resource, Action, Scope, FailureError, T>,
    resource: Resource,
    action: Action,
    scope_checker: &CheckScope<Scope, T>,
    obj: Option<&T>,
) -> Result<(), FailureError> {
    debug!("Requested to do {:?} on {:?} (scoped: {})", action, resource, obj.is_some());
    acl.allows(resource, action, scope_checker, obj).and_then(|allowed| {
        if allowed {
            Ok(())
        } else {
            debug!("Denied request to do {:?} on {:?} (scoped: {})", action, resource, obj.is_some());
            Err(Error::Forbidden
                .context(format!("Denied request to do {:?} on {:?}", action, resource))
                .into())
        }
    })
}

/// ApplicationAcl contains main logic for manipulation with recources
#[derive(Clone)]
pub struct ApplicationAcl {
    acls: Rc<HashMap<BillingRole, Vec<Permission>>>,
    roles: Vec<BillingRole>,
    user_id: UserId,
}

impl ApplicationAcl {
    pub fn new(roles: Vec<BillingRole>, user_id: UserId) -> Self {
        let mut hash = ::std::collections::HashMap::new();
        hash.insert(
            BillingRole::Superuser,
            vec![
                permission!(Resource::OrderInfo),
                permission!(Resource::Merchant),
                permission!(Resource::UserRoles),
                permission!(Resource::Invoice),
                permission!(Resource::Account),
                permission!(Resource::OrderExchangeRate),
                permission!(Resource::PaymentIntent),
                permission!(Resource::Customer),
                permission!(Resource::Fee),
                permission!(Resource::StoreBillingType),
                permission!(Resource::BillingInfo),
                permission!(Resource::ProxyCompanyBillingInfo),
            ],
        );
        hash.insert(
            BillingRole::User,
            vec![
                permission!(Resource::UserRoles, Action::Read, Scope::Owned),
                permission!(Resource::Invoice, Action::Read, Scope::Owned),
                permission!(Resource::Invoice, Action::Write, Scope::Owned),
                permission!(Resource::OrderInfo, Action::Write, Scope::Owned),
                permission!(Resource::OrderInfo, Action::Read, Scope::Owned),
                permission!(Resource::Merchant, Action::Read, Scope::Owned),
                permission!(Resource::OrderExchangeRate, Action::Read, Scope::Owned),
                permission!(Resource::OrderExchangeRate, Action::Write, Scope::Owned),
                permission!(Resource::PaymentIntent, Action::Read, Scope::Owned),
                permission!(Resource::Customer, Action::Read, Scope::Owned),
                permission!(Resource::Customer, Action::Write, Scope::Owned),
                permission!(Resource::Fee, Action::Read),
                permission!(Resource::Fee, Action::Write),
            ],
        );
        hash.insert(
            BillingRole::StoreManager,
            vec![
                permission!(Resource::OrderInfo, Action::Read, Scope::Owned),
                permission!(Resource::Merchant, Action::Read, Scope::Owned),
                permission!(Resource::UserRoles, Action::Read, Scope::Owned),
                permission!(Resource::OrderExchangeRate, Action::Read, Scope::Owned),
                permission!(Resource::OrderExchangeRate, Action::Write, Scope::Owned),
                permission!(Resource::BillingInfo, Action::Read, Scope::Owned),
                permission!(Resource::BillingInfo, Action::Write, Scope::Owned),
                permission!(Resource::StoreBillingType, Action::Read, Scope::Owned),
                permission!(Resource::StoreBillingType, Action::Write, Scope::Owned),
            ],
        );
        hash.insert(
            BillingRole::FinancialManager,
            vec![
                permission!(Resource::StoreBillingType, Action::Read),
                permission!(Resource::BillingInfo, Action::Read),
<<<<<<< HEAD
                permission!(Resource::Fee, Action::Read),
=======
                permission!(Resource::ProxyCompanyBillingInfo, Action::Read),
>>>>>>> 57c83700
            ],
        );
        ApplicationAcl {
            acls: Rc::new(hash),
            roles,
            user_id,
        }
    }
}

impl<T> Acl<Resource, Action, Scope, FailureError, T> for ApplicationAcl {
    fn allows(
        &self,
        resource: Resource,
        action: Action,
        scope_checker: &CheckScope<Scope, T>,
        obj: Option<&T>,
    ) -> Result<bool, FailureError> {
        let empty: Vec<Permission> = Vec::new();
        let user_id = &self.user_id;
        let hashed_acls = self.acls.clone();
        let acls = self
            .roles
            .iter()
            .flat_map(|role| hashed_acls.get(role).unwrap_or(&empty))
            .filter(|permission| (permission.resource == resource) && ((permission.action == action) || (permission.action == Action::All)))
            .filter(|permission| scope_checker.is_in_scope(*user_id, &permission.scope, obj));

        Ok(acls.count() > 0)
    }
}

#[cfg(test)]
mod tests {

    use repos::legacy_acl::{Acl, CheckScope};
    use std::time::SystemTime;
    use stq_static_resources::OrderState;
    use stq_types::UserId;
    use stq_types::*;

    use models::*;
    use repos::*;

    fn create_order() -> OrderInfo {
        OrderInfo {
            id: OrderInfoId::new(),
            order_id: OrderId::new(),
            customer_id: UserId(1),
            store_id: StoreId(1),
            saga_id: SagaId::new(),
            status: OrderState::New,
            total_amount: ProductPrice(100.0),
            created_at: SystemTime::now(),
            updated_at: SystemTime::now(),
        }
    }

    #[derive(Default)]
    struct ScopeChecker;

    impl CheckScope<Scope, OrderInfo> for ScopeChecker {
        fn is_in_scope(&self, _user_id: UserId, scope: &Scope, _obj: Option<&OrderInfo>) -> bool {
            match *scope {
                Scope::All => true,
                Scope::Owned => false,
            }
        }
    }

    impl CheckScope<Scope, UserRole> for ScopeChecker {
        fn is_in_scope(&self, user_id: UserId, scope: &Scope, obj: Option<&UserRole>) -> bool {
            match *scope {
                Scope::All => true,
                Scope::Owned => {
                    if let Some(user_role) = obj {
                        user_role.user_id == user_id
                    } else {
                        false
                    }
                }
            }
        }
    }

    #[test]
    fn test_super_user_for_users() {
        let acl = ApplicationAcl::new(vec![BillingRole::Superuser], UserId(1232));
        let s = ScopeChecker::default();
        let resource = create_order();

        assert_eq!(acl.allows(Resource::OrderInfo, Action::All, &s, Some(&resource)).unwrap(), true);
        assert_eq!(acl.allows(Resource::OrderInfo, Action::Read, &s, Some(&resource)).unwrap(), true);
        assert_eq!(acl.allows(Resource::OrderInfo, Action::Write, &s, Some(&resource)).unwrap(), true);
    }

    #[test]
    #[ignore]
    fn test_ordinary_user_for_users() {
        let acl = ApplicationAcl::new(vec![BillingRole::User], UserId(2));
        let s = ScopeChecker::default();
        let mut resource = create_order();
        resource.customer_id = UserId(2);

        assert_eq!(acl.allows(Resource::OrderInfo, Action::All, &s, Some(&resource)).unwrap(), false);
        assert_eq!(acl.allows(Resource::OrderInfo, Action::Read, &s, Some(&resource)).unwrap(), true);
        assert_eq!(acl.allows(Resource::OrderInfo, Action::Write, &s, Some(&resource)).unwrap(), true);
    }

    #[test]
    fn test_super_user_for_user_roles() {
        let acl = ApplicationAcl::new(vec![BillingRole::Superuser], UserId(1232));
        let s = ScopeChecker::default();

        let resource = UserRole {
            id: RoleId::new(),
            user_id: UserId(1),
            name: BillingRole::User,
            data: None,
        };

        assert_eq!(acl.allows(Resource::UserRoles, Action::All, &s, Some(&resource)).unwrap(), true);
        assert_eq!(acl.allows(Resource::UserRoles, Action::Read, &s, Some(&resource)).unwrap(), true);
        assert_eq!(acl.allows(Resource::UserRoles, Action::Write, &s, Some(&resource)).unwrap(), true);
    }

    #[test]
    fn test_user_for_user_roles() {
        let acl = ApplicationAcl::new(vec![BillingRole::User], UserId(2));
        let s = ScopeChecker::default();

        let resource = UserRole {
            id: RoleId::new(),
            user_id: UserId(1),
            name: BillingRole::User,
            data: None,
        };

        assert_eq!(acl.allows(Resource::UserRoles, Action::All, &s, Some(&resource)).unwrap(), false);
        assert_eq!(acl.allows(Resource::UserRoles, Action::Read, &s, Some(&resource)).unwrap(), false);
        assert_eq!(acl.allows(Resource::UserRoles, Action::Write, &s, Some(&resource)).unwrap(), false);
    }
}<|MERGE_RESOLUTION|>--- conflicted
+++ resolved
@@ -105,11 +105,8 @@
             vec![
                 permission!(Resource::StoreBillingType, Action::Read),
                 permission!(Resource::BillingInfo, Action::Read),
-<<<<<<< HEAD
                 permission!(Resource::Fee, Action::Read),
-=======
                 permission!(Resource::ProxyCompanyBillingInfo, Action::Read),
->>>>>>> 57c83700
             ],
         );
         ApplicationAcl {
