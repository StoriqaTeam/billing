//! RolesCache is a module that caches received from db information about user and his roles
<<<<<<< HEAD
use std::collections::HashMap;
use std::sync::{Arc, Mutex};
=======
>>>>>>> 240b03de

use failure::Fail;
use stq_cache::cache::Cache;
use stq_types::{BillingRole, UserId};

pub struct RolesCacheImpl<C>
where
    C: Cache<Vec<BillingRole>>,
{
    cache: C,
}

impl<C> RolesCacheImpl<C>
where
    C: Cache<Vec<BillingRole>>,
{
    pub fn new(cache: C) -> Self {
        RolesCacheImpl { cache }
    }

    pub fn get(&self, user_id: UserId) -> Option<Vec<BillingRole>> {
        debug!("Getting roles from RolesCache at key '{}'", user_id);

        self.cache.get(user_id.to_string().as_str()).unwrap_or_else(|err| {
            let err = err.context(format!("Failed to get roles from RolesCache at key '{}'", user_id));
            error!("{}", err);
            None
        })
    }

    pub fn remove(&self, user_id: UserId) -> bool {
        debug!("Removing roles from RolesCache at key '{}'", user_id);

        self.cache.remove(user_id.to_string().as_str()).unwrap_or_else(|err| {
            let err = err.context(format!("Failed to remove roles from RolesCache at key '{}'", user_id));
            error!("{}", err);
            false
        })
    }

    pub fn set(&self, user_id: UserId, roles: Vec<BillingRole>) {
        debug!("Setting roles in RolesCache at key '{}'", user_id);

        self.cache.set(user_id.to_string().as_str(), roles).unwrap_or_else(|err| {
            let err = err.context(format!("Failed to set roles in RolesCache at key '{}'", user_id));
            error!("{}", err);
        })
    }
}<|MERGE_RESOLUTION|>--- conflicted
+++ resolved
@@ -1,9 +1,4 @@
 //! RolesCache is a module that caches received from db information about user and his roles
-<<<<<<< HEAD
-use std::collections::HashMap;
-use std::sync::{Arc, Mutex};
-=======
->>>>>>> 240b03de
 
 use failure::Fail;
 use stq_cache::cache::Cache;
