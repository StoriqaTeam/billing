pub mod payments;
<<<<<<< HEAD
pub mod stripe;
=======
pub mod saga;
>>>>>>> 54f15cbd
<|MERGE_RESOLUTION|>--- conflicted
+++ resolved
@@ -1,6 +1,3 @@
 pub mod payments;
-<<<<<<< HEAD
-pub mod stripe;
-=======
 pub mod saga;
->>>>>>> 54f15cbd
+pub mod stripe;