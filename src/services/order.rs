//! Order Services, presents CRUD operations with orders

use diesel::connection::AnsiTransactionManager;
use diesel::pg::Pg;
use diesel::Connection;
use failure::Fail;
use future::Either;
use futures::{Future, IntoFuture};
use futures_cpupool::CpuPool;
use r2d2::{ManageConnection, Pool};
use validator::{ValidationError, ValidationErrors};

use stq_http::client::HttpClient;
use stq_types::UserId;

use super::error::{ErrorContext, ErrorKind};
use super::types::ServiceFutureV2;
use client::payments::PaymentsClient;
use client::stripe::StripeClient;
use models::order_v2::{OrderId, RawOrder};
use models::PaymentState;
use repos::{ReposFactory, SearchPaymentIntent};
use services::accounts::AccountService;
use services::types::spawn_on_pool;
use services::Service;

pub trait OrderService {
    /// Capturing charge on order and setting order state to InProgress
    fn order_capture(&self, order_id: OrderId) -> ServiceFutureV2<()>;
<<<<<<< HEAD
    /// Refunding charge on order and setting order state to Cancel
    fn order_refund(&self, order_id: OrderId) -> ServiceFutureV2<()>;
=======
    /// Refunding charge on order and seting order state to Cancel
    fn order_decline(&self, order_id: OrderId) -> ServiceFutureV2<()>;
>>>>>>> 3681142c
}

impl<
        T: Connection<Backend = Pg, TransactionManager = AnsiTransactionManager> + 'static,
        M: ManageConnection<Connection = T>,
        F: ReposFactory<T>,
        C: HttpClient + Clone,
        PC: PaymentsClient + Clone,
        AS: AccountService + Clone,
    > OrderService for Service<T, M, F, C, PC, AS>
{
    fn order_capture(&self, order_id: OrderId) -> ServiceFutureV2<()> {
        let repo_factory = self.static_context.repo_factory.clone();
        let stripe_client = self.static_context.stripe_client.clone();
        let user_id = self.dynamic_context.user_id;

        let db_pool = self.static_context.db_pool.clone();
        let cpu_pool = self.static_context.cpu_pool.clone();

        Box::new(
            spawn_on_pool(db_pool, cpu_pool, move |conn| {
                let orders_repo = repo_factory.create_orders_repo(&conn, user_id);
                debug!("Requesting order by id: {}", order_id);
                let order = orders_repo.get(order_id).map_err(ectx!(try convert => order_id))?.ok_or({
                    let e = format_err!("Order {} not found", order_id);
                    ectx!(try err e, ErrorKind::Internal)
                })?;

                if order.state != PaymentState::Initial {
                    let mut errors = ValidationErrors::new();
                    let mut error = ValidationError::new("wrong_state");
                    error.message = Some(format!("Cannot capture order in state is \"{}\"", order.state,).into());
                    errors.add("order", error);
                    return Err(
                        ectx!(err ErrorContext::OrderState ,ErrorKind::Validation(serde_json::to_value(errors).unwrap_or_default())),
                    );
                }

                Ok(order)
            })
            .and_then({
                let repo_factory = self.static_context.repo_factory.clone();
                let db_pool = self.static_context.db_pool.clone();
                let cpu_pool = self.static_context.cpu_pool.clone();
                move |order| {
                    if order.seller_currency.is_fiat() {
                        Either::A(order_capture_fiat(cpu_pool, db_pool, repo_factory, user_id, stripe_client, order))
                    } else {
                        Either::B(order_capture_crypto(cpu_pool, db_pool, repo_factory, user_id, order))
                    }
                }
            }),
        )
    }
    fn order_decline(&self, order_id: OrderId) -> ServiceFutureV2<()> {
        let repo_factory = self.static_context.repo_factory.clone();
        let stripe_client = self.static_context.stripe_client.clone();
        let user_id = self.dynamic_context.user_id;

        let db_pool = self.static_context.db_pool.clone();
        let cpu_pool = self.static_context.cpu_pool.clone();

        Box::new(
            spawn_on_pool(db_pool, cpu_pool, move |conn| {
                let orders_repo = repo_factory.create_orders_repo(&conn, user_id);
                debug!("Requesting order by id: {}", order_id);
                let order = orders_repo.get(order_id).map_err(ectx!(try convert => order_id))?.ok_or({
                    let e = format_err!("Order {} not found", order_id);
                    ectx!(try err e, ErrorKind::Internal)
                })?;

                if order.state != PaymentState::Initial {
                    let mut errors = ValidationErrors::new();
                    let mut error = ValidationError::new("wrong_state");
                    error.message = Some(format!("Cannot capture order in state is \"{}\"", order.state,).into());
                    errors.add("order", error);
                    return Err(
                        ectx!(err ErrorContext::OrderState ,ErrorKind::Validation(serde_json::to_value(errors).unwrap_or_default())),
                    );
                }

                Ok(order)
            })
            .and_then({
                let repo_factory = self.static_context.repo_factory.clone();
                let db_pool = self.static_context.db_pool.clone();
                let cpu_pool = self.static_context.cpu_pool.clone();
                move |order| {
                    if order.seller_currency.is_fiat() {
                        Either::A(order_decline_fiat(cpu_pool, db_pool, repo_factory, user_id, stripe_client, order))
                    } else {
                        Either::B(order_decline_crypto(cpu_pool, db_pool, repo_factory, user_id, order))
                    }
                }
            }),
        )
    }
}

fn order_capture_fiat<T, F, M>(
    cpu_pool: CpuPool,
    db_pool: Pool<M>,
    repo_factory: F,
    user_id: Option<UserId>,
    stripe_client: std::sync::Arc<dyn StripeClient>,
    order: RawOrder,
) -> ServiceFutureV2<()>
where
    T: Connection<Backend = Pg, TransactionManager = AnsiTransactionManager> + 'static,
    F: ReposFactory<T>,
    M: ManageConnection<Connection = T>,
{
    let db_pool_ = db_pool.clone();
    let cpu_pool_ = cpu_pool.clone();
    let repo_factory_ = repo_factory.clone();
    let order_id = order.id;

    let fut = spawn_on_pool(db_pool_, cpu_pool_, move |conn| {
        let payment_intent_repo = repo_factory_.create_payment_intent_repo(&conn, user_id);
        let search = SearchPaymentIntent::InvoiceId(order.invoice_id);
        let search_clone = search.clone();
        let payment_intent = payment_intent_repo
            .get(search.clone())
            .map_err(ectx!(try convert => search))?
            .ok_or({
                let e = format_err!("payment intent {:?} not found", search_clone);
                ectx!(try err e, ErrorKind::Internal)
            })?;

        let payment_intent_id = payment_intent.id;
        payment_intent
            .charge_id
            .ok_or({
                let e = format_err!("charge is absent in payment intent {:?}", payment_intent_id);
                ectx!(err e, ErrorKind::Internal)
            })
            .map(|charge_id| (charge_id, order.total_amount, order.seller_currency))
    })
    .and_then(move |(charge_id, total_amount, currency)| {
        currency
            .convert()
            .map_err(ectx!(convert => currency))
            .into_future()
            .and_then(move |currency| {
                let stripe_client_clone = stripe_client.clone();
                stripe_client
                    .capture_charge(charge_id.clone(), total_amount)
                    .map_err(ectx!(convert => charge_id, total_amount))
                    .and_then(move |_| {
                        stripe_client_clone
                            .create_payout(total_amount, currency, order_id)
                            .map_err(ectx!(convert => total_amount, currency, order_id))
                    })
            })
    })
    .and_then({
        let db_pool = db_pool.clone();
        let cpu_pool = cpu_pool.clone();
        let repo_factory = repo_factory.clone();
        move |_| {
            spawn_on_pool(db_pool, cpu_pool, move |conn| {
                let orders_repo = repo_factory.create_orders_repo(&conn, user_id);
                info!("Setting order {} state \'Captured\'", order_id);
                orders_repo
                    .update_state(order_id, PaymentState::Captured)
                    .map_err(ectx!(convert => order_id))
                    .map(|_| ())
            })
        }
    });
    Box::new(fut)
}

fn order_decline_fiat<T, F, M>(
    cpu_pool: CpuPool,
    db_pool: Pool<M>,
    repo_factory: F,
    user_id: Option<UserId>,
    stripe_client: std::sync::Arc<dyn StripeClient>,
    order: RawOrder,
) -> ServiceFutureV2<()>
where
    T: Connection<Backend = Pg, TransactionManager = AnsiTransactionManager> + 'static,
    F: ReposFactory<T>,
    M: ManageConnection<Connection = T>,
{
    let db_pool_ = db_pool.clone();
    let cpu_pool_ = cpu_pool.clone();
    let repo_factory_ = repo_factory.clone();
    let order_id = order.id;

    let fut = spawn_on_pool(db_pool_, cpu_pool_, move |conn| {
        let payment_intent_repo = repo_factory_.create_payment_intent_repo(&conn, user_id);
        let search = SearchPaymentIntent::InvoiceId(order.invoice_id);
        let search_clone = search.clone();
        let payment_intent = payment_intent_repo
            .get(search.clone())
            .map_err(ectx!(try convert => search))?
            .ok_or({
                let e = format_err!("payment intent {:?} not found", search_clone);
                ectx!(try err e, ErrorKind::Internal)
            })?;

        let payment_intent_id = payment_intent.id;
        payment_intent
            .charge_id
            .ok_or({
                let e = format_err!("charge is absent in payment intent {:?}", payment_intent_id);
                ectx!(err e, ErrorKind::Internal)
            })
            .map(|charge_id| (charge_id, order.total_amount))
    })
    .and_then(move |(charge_id, total_amount)| {
        stripe_client
            .refund(charge_id.clone(), total_amount, order_id)
            .map_err(ectx!(convert => charge_id, total_amount, order_id))
            .map(|_| ())
    })
    .and_then({
        let db_pool = db_pool.clone();
        let cpu_pool = cpu_pool.clone();
        let repo_factory = repo_factory.clone();
        move |_| {
            spawn_on_pool(db_pool, cpu_pool, move |conn| {
                let orders_repo = repo_factory.create_orders_repo(&conn, user_id);
                info!("Setting order {} state \'Declined\'", order_id);
                orders_repo
                    .update_state(order_id, PaymentState::Declined)
                    .map_err(ectx!(convert => order_id))
                    .map(|_| ())
            })
        }
    });
    Box::new(fut)
}

fn order_capture_crypto<T, F, M>(
    cpu_pool: CpuPool,
    db_pool: Pool<M>,
    repo_factory: F,
    user_id: Option<UserId>,
    order: RawOrder,
) -> ServiceFutureV2<()>
where
    T: Connection<Backend = Pg, TransactionManager = AnsiTransactionManager> + 'static,
    F: ReposFactory<T>,
    M: ManageConnection<Connection = T>,
{
    let order_id = order.id;

    let fut = spawn_on_pool(db_pool, cpu_pool, move |conn| {
        let orders_repo = repo_factory.create_orders_repo(&conn, user_id);
        info!("Setting order {} state \'Captured\'", order_id);
        orders_repo
            .update_state(order_id, PaymentState::Captured)
            .map_err(ectx!(convert => order_id))
            .map(|_| ())
    });
    Box::new(fut)
}

fn order_decline_crypto<T, F, M>(
    cpu_pool: CpuPool,
    db_pool: Pool<M>,
    repo_factory: F,
    user_id: Option<UserId>,
    order: RawOrder,
) -> ServiceFutureV2<()>
where
    T: Connection<Backend = Pg, TransactionManager = AnsiTransactionManager> + 'static,
    F: ReposFactory<T>,
    M: ManageConnection<Connection = T>,
{
    let order_id = order.id;

    let fut = spawn_on_pool(db_pool, cpu_pool, move |conn| {
        let orders_repo = repo_factory.create_orders_repo(&conn, user_id);
        info!("Setting order {} state \'RefundNeeded\'", order_id);
        orders_repo
            .update_state(order_id, PaymentState::RefundNeeded)
            .map_err(ectx!(convert => order_id))
            .map(|_| ())
    });
    Box::new(fut)
}<|MERGE_RESOLUTION|>--- conflicted
+++ resolved
@@ -27,13 +27,8 @@
 pub trait OrderService {
     /// Capturing charge on order and setting order state to InProgress
     fn order_capture(&self, order_id: OrderId) -> ServiceFutureV2<()>;
-<<<<<<< HEAD
     /// Refunding charge on order and setting order state to Cancel
-    fn order_refund(&self, order_id: OrderId) -> ServiceFutureV2<()>;
-=======
-    /// Refunding charge on order and seting order state to Cancel
     fn order_decline(&self, order_id: OrderId) -> ServiceFutureV2<()>;
->>>>>>> 3681142c
 }
 
 impl<
