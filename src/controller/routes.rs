use stq_router::RouteParser;
use stq_types::{InternationalBillingId, InvoiceId, OrderId, RoleId, RussiaBillingId, SagaId, StoreId, UserId};

use models::invoice_v2;
<<<<<<< HEAD
use models::order_v2::{OrderId as Orderv2Id, StoreId as BillingStoreId};
use models::FeeId;
=======
use models::order_v2::OrderId as Orderv2Id;
use models::{FeeId, PayoutId};
>>>>>>> 84db86ef

pub const PAYMENTS_CALLBACK_ENDPOINT: &'static str = "/v2/callback/payments/inbound_tx";

/// List of all routes with params for the app
#[derive(Clone, Debug, PartialEq)]
pub enum Route {
    StripeWebhook,
    ExternalBillingCallback,
    PaymentsInboundTx,
    Invoices,
    InvoicesV2,
    InvoiceBySagaId { id: SagaId },
    InvoiceById { id: InvoiceId },
    InvoiceByIdV2 { id: invoice_v2::InvoiceId },
    InvoiceByOrderId { id: OrderId },
    InvoiceOrdersIds { id: InvoiceId },
    InvoiceByIdRecalc { id: InvoiceId },
    OrdersByIdCapture { id: Orderv2Id },
    OrdersByIdDecline { id: Orderv2Id },
    UserMerchants,
    StoreMerchants,
    UserMerchant { user_id: UserId },
    UserMerchantBalance { user_id: UserId },
    StoreMerchant { store_id: StoreId },
    StoreMerchantBalance { store_id: StoreId },
    Roles,
    RoleById { id: RoleId },
    RolesByUserId { user_id: UserId },
    PaymentIntentByInvoice { invoice_id: invoice_v2::InvoiceId },
    PaymentIntentByFee { fee_id: FeeId },
    Customers,
    CustomersWithSource,
    OrdersSetPaymentState { order_id: Orderv2Id },
    OrderSearch,
    OrderBillingInfo,
    InternationalBillingInfos,
    RussiaBillingInfos,
    InternationalBillingInfo { id: InternationalBillingId },
    RussiaBillingInfo { id: RussiaBillingId },
    InternationalBillingInfoByStore { id: StoreId },
    RussiaBillingInfoByStore { id: StoreId },
    BillingTypeByStore { id: StoreId },
    FeesByOrder { id: Orderv2Id },
    FeesPay { id: FeeId },
    FeesPayByOrder { id: Orderv2Id },
    FeesPayByOrders,
    Payouts,
    PayoutById { id: PayoutId },
    PayoutsByOrderIds,
    PayoutsByStoreId { id: BillingStoreId },
    PayoutsCalculate,
}

pub fn create_route_parser() -> RouteParser<Route> {
    let mut route_parser = RouteParser::default();
    route_parser.add_route(r"^/v2/callback/stripe$", || Route::StripeWebhook);
    route_parser.add_route(r"^/external_billing_callback$", || Route::ExternalBillingCallback);
    route_parser.add_route(&format!(r"^{}$", PAYMENTS_CALLBACK_ENDPOINT), || Route::PaymentsInboundTx);
    route_parser.add_route(r"^/invoices$", || Route::Invoices);
    route_parser.add_route(r"^/v2/invoices$", || Route::InvoicesV2);
    route_parser.add_route_with_params(r"^/invoices/by-saga-id/([a-zA-Z0-9-]+)$", |params| {
        params
            .get(0)
            .and_then(|string_id| string_id.parse().ok())
            .map(|id| Route::InvoiceBySagaId { id })
    });
    route_parser.add_route_with_params(r"^/invoices/by-id/([a-zA-Z0-9-]+)/recalc$", |params| {
        params
            .get(0)
            .and_then(|string_id| string_id.parse().ok())
            .map(|id| Route::InvoiceByIdRecalc { id })
    });
    route_parser.add_route_with_params(r"^/invoices/by-id/([a-zA-Z0-9-]+)/order_ids$", |params| {
        params
            .get(0)
            .and_then(|string_id| string_id.parse().ok())
            .map(|id| Route::InvoiceOrdersIds { id })
    });
    route_parser.add_route_with_params(r"^/invoices/by-id/([a-zA-Z0-9-]+)$", |params| {
        params
            .get(0)
            .and_then(|string_id| string_id.parse().ok())
            .map(|id| Route::InvoiceById { id })
    });
    route_parser.add_route_with_params(r"^/v2/invoices/by-id/([a-zA-Z0-9-]+)$", |params| {
        params
            .get(0)
            .and_then(|string_id| string_id.parse().ok())
            .map(|id| Route::InvoiceByIdV2 { id })
    });
    route_parser.add_route_with_params(r"^/invoices/by-order-id/([a-zA-Z0-9-]+)$", |params| {
        params
            .get(0)
            .and_then(|string_id| string_id.parse().ok())
            .map(|id| Route::InvoiceByOrderId { id })
    });
    route_parser.add_route(r"^/merchants/user$", || Route::UserMerchants);
    route_parser.add_route_with_params(r"^/merchants/user/(\d+)$", |params| {
        params
            .get(0)
            .and_then(|string_id| string_id.parse().ok())
            .map(|user_id| Route::UserMerchant { user_id })
    });
    route_parser.add_route_with_params(r"^/merchants/user/(\d+)/balance$", |params| {
        params
            .get(0)
            .and_then(|string_id| string_id.parse().ok())
            .map(|user_id| Route::UserMerchantBalance { user_id })
    });
    route_parser.add_route(r"^/merchants/store$", || Route::StoreMerchants);
    route_parser.add_route_with_params(r"^/merchants/store/(\d+)$", |params| {
        params
            .get(0)
            .and_then(|string_id| string_id.parse().ok())
            .map(|store_id| Route::StoreMerchant { store_id })
    });
    route_parser.add_route_with_params(r"^/merchants/store/(\d+)/balance$", |params| {
        params
            .get(0)
            .and_then(|string_id| string_id.parse().ok())
            .map(|store_id| Route::StoreMerchantBalance { store_id })
    });

    route_parser.add_route(r"^/roles$", || Route::Roles);
    route_parser.add_route_with_params(r"^/roles/by-user-id/(\d+)$", |params| {
        params
            .get(0)
            .and_then(|string_id| string_id.parse().ok())
            .map(|user_id| Route::RolesByUserId { user_id })
    });
    route_parser.add_route_with_params(r"^/roles/by-id/([a-zA-Z0-9-]+)$", |params| {
        params
            .get(0)
            .and_then(|string_id| string_id.parse().ok())
            .map(|id| Route::RoleById { id })
    });

    route_parser.add_route_with_params(r"^/payment_intents/invoices/([a-zA-Z0-9-]+)$", |params| {
        params
            .get(0)
            .and_then(|string_id| string_id.parse().ok())
            .map(|invoice_id| Route::PaymentIntentByInvoice { invoice_id })
    });

    route_parser.add_route_with_params(r"^/payment_intents/fees/([a-zA-Z0-9-]+)$", |params| {
        params
            .get(0)
            .and_then(|string_id| string_id.parse().ok())
            .map(|fee_id| Route::PaymentIntentByFee { fee_id })
    });

    route_parser.add_route_with_params(r"^/orders/([a-zA-Z0-9-]+)/capture$", |params| {
        params
            .get(0)
            .and_then(|string_id| string_id.parse().ok())
            .map(|id| Route::OrdersByIdCapture { id })
    });

    route_parser.add_route_with_params(r"^/orders/([a-zA-Z0-9-]+)/decline$", |params| {
        params
            .get(0)
            .and_then(|string_id| string_id.parse().ok())
            .map(|id| Route::OrdersByIdDecline { id })
    });

    route_parser.add_route_with_params(r"^/orders/([a-zA-Z0-9-]+)/set_payment_state$", |params| {
        params
            .get(0)
            .and_then(|string_id| string_id.parse().ok())
            .map(|order_id| Route::OrdersSetPaymentState { order_id })
    });

    route_parser.add_route(r"^/orders/search$", || Route::OrderSearch);

    route_parser.add_route(r"^/customers$", || Route::Customers);

    route_parser.add_route_with_params(r"^/fees/by-order-id/([a-zA-Z0-9-]+)$", |params| {
        params
            .get(0)
            .and_then(|string_id| string_id.parse().ok())
            .map(|id| Route::FeesByOrder { id })
    });

    route_parser.add_route_with_params(r"^/fees/(d+)/pay$", |params| {
        params.get(0).and_then(|id| id.parse().ok()).map(|id| Route::FeesPay { id })
    });

    route_parser.add_route_with_params(r"^/fees/by-order-id/([a-zA-Z0-9-]+)/pay$", |params| {
        params.get(0).and_then(|id| id.parse().ok()).map(|id| Route::FeesPayByOrder { id })
    });

    route_parser.add_route(r"^fees/by-order-ids/pay$", || Route::FeesPayByOrders);

    route_parser.add_route(r"^/customers/with_source$", || Route::CustomersWithSource);
    route_parser.add_route(r"^/order_billing_info$", || Route::OrderBillingInfo);
    route_parser.add_route(r"^/billing_info/international$", || Route::InternationalBillingInfos);
    route_parser.add_route(r"^/billing_info/russia$", || Route::RussiaBillingInfos);
    route_parser.add_route_with_params(r"^/billing_type/by-store-id/(\d+)$", |params| {
        params
            .get(0)
            .and_then(|string_id| string_id.parse().ok())
            .map(|id| Route::BillingTypeByStore { id })
    });
    route_parser.add_route_with_params(r"^/billing_info/international/by-store-id/(\d+)$", |params| {
        params
            .get(0)
            .and_then(|string_id| string_id.parse().ok())
            .map(|id| Route::InternationalBillingInfoByStore { id })
    });
    route_parser.add_route_with_params(r"^/billing_info/russia/by-store-id/(\d+)$", |params| {
        params
            .get(0)
            .and_then(|string_id| string_id.parse().ok())
            .map(|id| Route::RussiaBillingInfoByStore { id })
    });
    route_parser.add_route_with_params(r"^/billing_info/international/(\d+)$", |params| {
        params
            .get(0)
            .and_then(|string_id| string_id.parse().ok())
            .map(|id| Route::InternationalBillingInfo { id })
    });
    route_parser.add_route_with_params(r"^/billing_info/russia/(\d+)$", |params| {
        params
            .get(0)
            .and_then(|string_id| string_id.parse().ok())
            .map(|id| Route::RussiaBillingInfo { id })
    });
    route_parser.add_route(r"^/payouts$", || Route::Payouts);
<<<<<<< HEAD
    route_parser.add_route_with_params(r"^/payouts/by-store-id/(\d+)$", |params| {
        params
            .get(0)
            .and_then(|string_id| string_id.parse().ok())
            .map(|id| Route::PayoutsByStoreId { id })
=======
    route_parser.add_route_with_params(r"^/payouts/([a-zA-Z0-9-]+)$", |params| {
        params
            .get(0)
            .and_then(|string_id| string_id.parse().ok())
            .map(|id| Route::PayoutById { id })
>>>>>>> 84db86ef
    });
    route_parser.add_route(r"^/payouts/by-order-ids$", || Route::PayoutsByOrderIds);
    route_parser.add_route(r"^/payouts/calculate$", || Route::PayoutsCalculate);

    route_parser
}<|MERGE_RESOLUTION|>--- conflicted
+++ resolved
@@ -2,13 +2,8 @@
 use stq_types::{InternationalBillingId, InvoiceId, OrderId, RoleId, RussiaBillingId, SagaId, StoreId, UserId};
 
 use models::invoice_v2;
-<<<<<<< HEAD
 use models::order_v2::{OrderId as Orderv2Id, StoreId as BillingStoreId};
-use models::FeeId;
-=======
-use models::order_v2::OrderId as Orderv2Id;
 use models::{FeeId, PayoutId};
->>>>>>> 84db86ef
 
 pub const PAYMENTS_CALLBACK_ENDPOINT: &'static str = "/v2/callback/payments/inbound_tx";
 
@@ -237,19 +232,17 @@
             .map(|id| Route::RussiaBillingInfo { id })
     });
     route_parser.add_route(r"^/payouts$", || Route::Payouts);
-<<<<<<< HEAD
     route_parser.add_route_with_params(r"^/payouts/by-store-id/(\d+)$", |params| {
         params
             .get(0)
             .and_then(|string_id| string_id.parse().ok())
             .map(|id| Route::PayoutsByStoreId { id })
-=======
+    });
     route_parser.add_route_with_params(r"^/payouts/([a-zA-Z0-9-]+)$", |params| {
         params
             .get(0)
             .and_then(|string_id| string_id.parse().ok())
             .map(|id| Route::PayoutById { id })
->>>>>>> 84db86ef
     });
     route_parser.add_route(r"^/payouts/by-order-ids$", || Route::PayoutsByOrderIds);
     route_parser.add_route(r"^/payouts/calculate$", || Route::PayoutsCalculate);
