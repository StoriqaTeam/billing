//! `Controller` is a top layer that handles all http-related
//! stuff like reading bodies, parsing params, forming a response.
//! Basically it provides inputs to `Service` layer and converts outputs
//! of `Service` layer to http responses

pub mod context;
pub mod requests;
pub mod responses;
pub mod routes;

use std::str::FromStr;
use std::time::Duration;

use diesel::{connection::AnsiTransactionManager, pg::Pg, Connection};
use futures::{future, Future, IntoFuture};
use hyper::{header::Authorization, server::Request, Delete, Get, Method, Post};
use r2d2::ManageConnection;

use stq_http::{
    client::TimeLimitedHttpClient,
    controller::{Controller, ControllerFuture},
    errors::ErrorMessageWrapper,
    request_util::{
        self, parse_body, read_body, serialize_future, RequestTimeout as RequestTimeoutHeader, StripeSignature as StripeSignatureHeader,
    },
};
use stq_types::UserId;

use self::context::{DynamicContext, StaticContext};
use self::routes::Route;
use client::payments::PaymentsClientImpl;
use controller::requests::*;
use errors::Error;
use models::*;
use repos::repo_factory::*;
use sentry_integration::log_and_capture_error;
use services::accounts::AccountServiceImpl;
use services::customer::CustomersService;
use services::invoice::InvoiceService;
use services::merchant::MerchantService;
use services::order::OrderService;
use services::payment_intent::PaymentIntentService;
use services::user_roles::UserRolesService;
use services::Service;

/// Controller handles route parsing and calling `Service` layer
pub struct ControllerImpl<T, M, F>
where
    T: Connection<Backend = Pg, TransactionManager = AnsiTransactionManager> + 'static,
    M: ManageConnection<Connection = T>,
    F: ReposFactory<T>,
{
    pub static_context: StaticContext<T, M, F>,
}

impl<
        T: Connection<Backend = Pg, TransactionManager = AnsiTransactionManager> + 'static,
        M: ManageConnection<Connection = T>,
        F: ReposFactory<T>,
    > ControllerImpl<T, M, F>
{
    /// Create a new controller based on services
    pub fn new(static_context: StaticContext<T, M, F>) -> Self {
        Self { static_context }
    }
}

impl<
        T: Connection<Backend = Pg, TransactionManager = AnsiTransactionManager> + 'static,
        M: ManageConnection<Connection = T>,
        F: ReposFactory<T>,
    > Controller for ControllerImpl<T, M, F>
{
    /// Handle a request and get future response
    fn call(&self, req: Request) -> ControllerFuture {
        let user_id = get_user_id(&req);
        let correlation_token = request_util::get_correlation_token(&req);

        let request_timeout = req
            .headers()
            .get::<RequestTimeoutHeader>()
            .and_then(|h| h.0.parse::<u64>().ok())
            .unwrap_or(self.static_context.config.client.http_timeout_ms)
            .checked_sub(self.static_context.config.server.processing_timeout_ms as u64)
            .map(Duration::from_millis)
            .unwrap_or(Duration::new(0, 0));

        let time_limited_http_client = TimeLimitedHttpClient::new(self.static_context.client_handle.clone(), request_timeout);

        let (payments_client, account_service) = match self.static_context.config.payments.clone() {
            None => (None, None),
            Some(payments_config) => {
                PaymentsClientImpl::create_from_config(time_limited_http_client.clone(), payments_config.clone().into())
                    .ok()
                    .map(|payments_client| {
                        let account_service = AccountServiceImpl::new(
                            self.static_context.db_pool.clone(),
                            self.static_context.cpu_pool.clone(),
                            self.static_context.repo_factory.clone(),
                            payments_config.min_pooled_accounts,
                            payments_client.clone(),
                            format!(
                                "{}{}",
                                self.static_context.config.callback.url.clone(),
                                routes::PAYMENTS_CALLBACK_ENDPOINT
                            ),
                            payments_config.accounts.into(),
                        );
                        (Some(payments_client), Some(account_service))
                    })
                    .unwrap_or((None, None))
            }
        };

        let dynamic_context = DynamicContext::new(
            user_id,
            correlation_token,
            time_limited_http_client,
            payments_client,
            account_service,
        );

        let service = Service::new(self.static_context.clone(), dynamic_context);

        let path = req.path().to_string();

        let fut = match (&req.method().clone(), self.static_context.route_parser.test(req.path())) {
            (&Post, Some(Route::StripeWebhook)) => serialize_future(
                req.headers()
                    .get::<StripeSignatureHeader>()
                    .cloned()
                    .ok_or(format_err!("Stripe-Signature header not provided"))
                    .into_future()
                    .and_then(|signature_header| {
                        read_body(req.body())
                            .map(move |data| (signature_header, data))
                            .map_err(failure::Error::from)
                    })
                    .and_then(move |(signature_header, data)| {
                        service
                            .handle_stripe_event(signature_header, data)
                            .map_err(Error::from)
                            .map_err(failure::Error::from)
                    }),
            ),
            (&Post, Some(Route::ExternalBillingCallback)) => {
                serialize_future({ parse_body::<ExternalBillingInvoice>(req.body()).and_then(move |data| service.update_invoice(data)) })
            }
            (&Post, Some(Route::PaymentsInboundTx)) => serialize_future(
                parse_body::<PaymentsCallback>(req.body())
                    .and_then(move |data| service.handle_inbound_tx(data).map_err(Error::from).map_err(failure::Error::from)),
            ),
            (&Post, Some(Route::UserMerchants)) => {
                serialize_future({ parse_body::<CreateUserMerchantPayload>(req.body()).and_then(move |data| service.create_user(data)) })
            }
            (Delete, Some(Route::UserMerchant { user_id })) => serialize_future({ service.delete_user(user_id) }),
            (Get, Some(Route::UserMerchantBalance { user_id })) => serialize_future({ service.get_user_balance(user_id) }),
            (&Post, Some(Route::StoreMerchants)) => {
                serialize_future({ parse_body::<CreateStoreMerchantPayload>(req.body()).and_then(move |data| service.create_store(data)) })
            }
            (Delete, Some(Route::StoreMerchant { store_id })) => serialize_future({ service.delete_store(store_id) }),
            (Get, Some(Route::StoreMerchantBalance { store_id })) => serialize_future({ service.get_store_balance(store_id) }),
            (&Post, Some(Route::Invoices)) => {
                serialize_future({ parse_body::<CreateInvoice>(req.body()).and_then(move |data| service.create_invoice(data)) })
            }
            (&Post, Some(Route::InvoicesV2)) => serialize_future(
                parse_body::<CreateInvoiceV2>(req.body())
                    .and_then(move |data| service.create_invoice_v2(data).map_err(Error::from).map_err(failure::Error::from)),
            ),
            (Delete, Some(Route::InvoiceBySagaId { id })) => serialize_future({ service.delete_invoice_by_saga_id(id) }),
            (Get, Some(Route::InvoiceByOrderId { id })) => serialize_future({ service.get_invoice_by_order_id(id) }),
            (Get, Some(Route::InvoiceById { id })) => serialize_future({ service.get_invoice_by_id(id) }),
            (Get, Some(Route::InvoiceByIdV2 { id })) => {
                serialize_future(service.recalc_invoice_v2(id).map_err(Error::from).map_err(failure::Error::from))
            }
            (Post, Some(Route::InvoiceByIdRecalc { id })) => serialize_future({ service.recalc_invoice(id) }),
            (Get, Some(Route::InvoiceOrdersIds { id })) => serialize_future({ service.get_invoice_orders_ids(id) }),
            (Get, Some(Route::RolesByUserId { user_id })) => serialize_future({ service.get_roles(user_id) }),
            (Post, Some(Route::Roles)) => {
                serialize_future({ parse_body::<NewUserRole>(req.body()).and_then(move |data| service.create_user_role(data)) })
            }
            (Delete, Some(Route::RolesByUserId { user_id })) => serialize_future({ service.delete_user_role_by_user_id(user_id) }),
            (Delete, Some(Route::RoleById { id })) => serialize_future({ service.delete_user_role_by_id(id) }),

            (Get, Some(Route::PaymentIntentByInvoice { invoice_id })) => serialize_future({ service.get_by_invoice(invoice_id) }),
            (Post, Some(Route::OrdersByIdCapture { id })) => serialize_future({ service.order_capture(id) }),
<<<<<<< HEAD
            (Post, Some(Route::OrdersByIdRefund { id })) => serialize_future({ service.order_refund(id) }),

            (Post, Some(Route::Customers)) => serialize_future({
                parse_body::<NewCustomerWithSourceRequest>(req.body())
                    .and_then(move |data| service.create_customer_with_source(data).map_err(failure::Error::from))
            }),
            (Get, Some(Route::Customers)) => serialize_future({ service.get_customer() }),

=======
            (Post, Some(Route::OrdersByIdDecline { id })) => serialize_future({ service.order_decline(id) }),
>>>>>>> 3681142c
            // Fallback
            (m, _) => not_found(m, path),
        }
        .map_err(|err| {
            let wrapper = ErrorMessageWrapper::<Error>::from(&err);
            if wrapper.inner.code == 500 {
                log_and_capture_error(&err);
            }
            err
        });

        Box::new(fut)
    }
}

fn not_found(method: &Method, path: String) -> Box<Future<Item = String, Error = failure::Error>> {
    Box::new(future::err(
        format_err!("Request to non existing endpoint in billing microservice! {:?} {:?}", method, path)
            .context(Error::NotFound)
            .into(),
    ))
}

fn get_user_id(req: &Request) -> Option<UserId> {
    req.headers()
        .get::<Authorization<String>>()
        .map(|auth| auth.0.clone())
        .and_then(|id| i32::from_str(&id).ok())
        .map(UserId)
}<|MERGE_RESOLUTION|>--- conflicted
+++ resolved
@@ -184,8 +184,7 @@
 
             (Get, Some(Route::PaymentIntentByInvoice { invoice_id })) => serialize_future({ service.get_by_invoice(invoice_id) }),
             (Post, Some(Route::OrdersByIdCapture { id })) => serialize_future({ service.order_capture(id) }),
-<<<<<<< HEAD
-            (Post, Some(Route::OrdersByIdRefund { id })) => serialize_future({ service.order_refund(id) }),
+            (Post, Some(Route::OrdersByIdDecline { id })) => serialize_future({ service.order_decline(id) }),
 
             (Post, Some(Route::Customers)) => serialize_future({
                 parse_body::<NewCustomerWithSourceRequest>(req.body())
@@ -193,9 +192,6 @@
             }),
             (Get, Some(Route::Customers)) => serialize_future({ service.get_customer() }),
 
-=======
-            (Post, Some(Route::OrdersByIdDecline { id })) => serialize_future({ service.order_decline(id) }),
->>>>>>> 3681142c
             // Fallback
             (m, _) => not_found(m, path),
         }
