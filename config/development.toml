--- conflicted
+++ resolved
@@ -29,13 +29,11 @@
 [graylog]
 addr = "udplog.stq.cloud:32303"
 
-<<<<<<< HEAD
 [stripe]
 public_key = "pk_test_hH0fg7QCeCIE7ZmVN19h6l9C"
 secret_key = "sk_test_NZtkQf1xKGjkreVbKddipafS"
-=======
+
 [event_store]
 max_processing_attempts = 1
 stuck_threshold_sec = 60
-polling_rate_sec = 5
->>>>>>> 54f15cbd
+polling_rate_sec = 5